--- conflicted
+++ resolved
@@ -123,15 +123,11 @@
         }
         Polynomial::new(integral_coefficients)
     }
-<<<<<<< HEAD
     ///Estimate an x for which `polynomial.evaluate(x)` will return (x, y) for a given y using
     ///Newton's method. This requires an initial "guess" at this x value and a maximum number of
     ///iterations to perform when estimating x. See the documentation for [`newtons_method`], the
     ///function which this uses internally, for more information.
-    pub fn newtons_method(&self, y: f64, x_guess: f64, iterations: u16) -> PointXY {
-=======
     pub fn newtons_method(&self, y: f64, x_guess: f64, max_iterations: u16) -> PointXY {
->>>>>>> 7997d323
         let derivative = self.derivative();
         newtons_method(
             |x| self.evaluate(x).y,
@@ -278,33 +274,23 @@
             y_polynomial: self.y_polynomial.derivative(),
         }
     }
-<<<<<<< HEAD
     ///Estimate a t at which `curve.evaluate(t)` will return (x, y(t), t) for a given x using
     ///Newton's method. This requires a "guess" at this t value and a maximum number of iterations
     ///to perform when estimating t. See the documentation of [`newtons_method`], the function
     ///which this calls internally, for more information.
-    pub fn newtons_method_x(&self, x: f64, t_guess: f64, iterations: u16) -> PointXYT {
-        let newton_output = self.x_polynomial.newtons_method(x, t_guess, iterations);
-=======
     pub fn newtons_method_x(&self, x: f64, t_guess: f64, max_iterations: u16) -> PointXYT {
         let newton_output = self.x_polynomial.newtons_method(x, t_guess, max_iterations);
->>>>>>> 7997d323
         let x = newton_output.y;
         let t = newton_output.x;
         let y = self.y_polynomial.evaluate(t).y;
         PointXYT::new(x, y, t)
     }
-<<<<<<< HEAD
     ///Estimate a t at which `curve.evaluate(t)` will return (x(t), y, t) for a given y using
     ///Newton's method. This requires a "guess" at this t value and a maximum number of iterations
     ///to perform when estimating t. See the documentation of [`newtons_method`], the function
     ///which this calls internally, for more information.
-    pub fn newtons_method_y(&self, y: f64, t_guess: f64, iterations: u16) -> PointXYT {
-        let newton_output = self.y_polynomial.newtons_method(y, t_guess, iterations);
-=======
     pub fn newtons_method_y(&self, y: f64, t_guess: f64, max_iterations: u16) -> PointXYT {
         let newton_output = self.y_polynomial.newtons_method(y, t_guess, max_iterations);
->>>>>>> 7997d323
         let y = newton_output.y;
         let t = newton_output.x;
         let x = self.x_polynomial.evaluate(t).y;
